"""
Tests for article summarizer module
"""
import pytest
import responses
from unittest.mock import Mock, patch, mock_open
import subprocess
import tempfile
import os

from src.utils.article_summarizer import ArticleSummarizer


class TestArticleSummarizer:
    """Test cases for ArticleSummarizer class"""
    
    def setup_method(self):
        """Setup test instance"""
        ArticleSummarizer._last_request_ts = 0.0
        self.summarizer = ArticleSummarizer()

    @patch('subprocess.run')
    def test_check_claude_cli_availability_success(self, mock_run):
        """Test successful Claude CLI availability check"""
        mock_run.return_value = Mock(returncode=0, stdout="Claude CLI v1.0.0")
<<<<<<< HEAD

=======
        
        self.summarizer._available = None
>>>>>>> 68dc10d8
        result = self.summarizer._check_claude_cli_availability()

        assert result is True
        # Verify subprocess call (env not explicitly passed in feat/test implementation)
        mock_run.assert_called_once_with(
            ["claude", "--version"],
            capture_output=True,
            text=True,
            timeout=10,
            env=None
        )
    
    @patch('subprocess.run')
    def test_check_claude_cli_availability_failure(self, mock_run):
        """Test Claude CLI availability check failure"""
        mock_run.side_effect = FileNotFoundError("claude not found")
        
        result = self.summarizer._check_claude_cli_availability()
        
        assert result is False
    
    @responses.activate
    def test_fetch_article_content_success(self):
        """Test successful article content fetching"""
        test_url = "https://example.com/article"
        html_content = """
        <html>
            <body>
                <article>
                    <h1>Test Article Title</h1>
                    <p>This is a test article about AI and machine learning technology that is revolutionizing the world.</p>
                    <p>It contains multiple paragraphs with meaningful content that discusses various aspects of artificial intelligence.</p>
                    <p>The content should be long enough to pass the length check of 200 characters minimum requirement.</p>
                    <p>This additional paragraph ensures we have sufficient content for proper testing and validation.</p>
                    <p>Machine learning algorithms are becoming increasingly sophisticated and powerful in their applications.</p>
                </article>
            </body>
        </html>
        """
        
        responses.add(
            responses.GET,
            test_url,
            body=html_content,
            status=200,
            content_type='text/html'
        )
        
        result = self.summarizer._fetch_article_content(test_url)
        
        assert result is not None
        assert "Test Article Title" in result
        assert "AI and machine learning" in result
        assert len(result) > 200
    
    @responses.activate 
    def test_fetch_article_content_short_content(self):
        """Test article content fetching with short content"""
        test_url = "https://example.com/short"
        html_content = "<html><body><p>Short</p></body></html>"
        
        responses.add(
            responses.GET,
            test_url,
            body=html_content,
            status=200,
            content_type='text/html'
        )
        
        result = self.summarizer._fetch_article_content(test_url)
        
        assert result is None
    
    @responses.activate
    def test_fetch_article_content_failure(self):
        """Test article content fetching failure"""
        test_url = "https://example.com/notfound"
        
        responses.add(
            responses.GET,
            test_url,
            status=404
        )
        
        result = self.summarizer._fetch_article_content(test_url)
        
        assert result is None
    
    def test_create_summary_prompt(self):
        """Test summary prompt creation"""
        title = "AI Breakthrough in Machine Learning"
        content = "This article discusses the latest advances in artificial intelligence and machine learning technologies."
        
        prompt = self.summarizer._create_summary_prompt(title, content)
        
        assert title in prompt
        assert content in prompt
        assert "この記事を日本語で3-4文に要約してください" in prompt
        assert "要約:" in prompt
    
    @patch('subprocess.run')
    def test_call_claude_cli_success(self, mock_run):
        """Test successful Claude CLI call"""
        # Mock subprocess success
        mock_run.return_value = Mock(
            returncode=0,
            stdout="これはテスト要約です。AI技術について説明しています。"
        )

        prompt = "Test prompt for summarization"
        result = self.summarizer._call_claude_cli(prompt)

        assert result == "これはテスト要約です。AI技術について説明しています。"
<<<<<<< HEAD
        # Verify subprocess was called with correct parameters
        assert mock_run.called
        call_args = mock_run.call_args
        # Check timeout matches feat/test implementation (60 seconds)
        assert call_args[1]['timeout'] == 60
        assert call_args[1]['capture_output'] is True
        assert call_args[1]['text'] is True
=======
        assert mock_run.called
        call_args = mock_run.call_args
        assert call_args[1]['timeout'] == 120
>>>>>>> 68dc10d8
    
    @patch('subprocess.run')
    @patch('time.sleep')
    def test_call_claude_cli_failure(self, mock_sleep, mock_run):
        """Test Claude CLI call failure with retry mechanism"""
        mock_run.return_value = Mock(
            returncode=1,
            stdout="",
            stderr="Claude CLI error"
        )

        prompt = "Test prompt"
        result = self.summarizer._call_claude_cli(prompt)

        assert result is None
<<<<<<< HEAD
        # Verify call was made (no retry in feat/test implementation)
        assert mock_run.called
=======
        assert mock_run.call_count >= 3
>>>>>>> 68dc10d8
    
    @patch.object(ArticleSummarizer, '_check_claude_cli_availability')
    @patch.object(ArticleSummarizer, '_fetch_article_content')
    @patch.object(ArticleSummarizer, '_call_claude_cli')
    def test_summarize_article_success(self, mock_claude_cli, mock_fetch, mock_check):
        """Test successful article summarization"""
        # Mock dependencies
        mock_check.return_value = True
        mock_fetch.return_value = "Article content about AI technology"
        mock_claude_cli.return_value = "これはAI技術に関する記事の要約です。"
        
        title = "AI Breakthrough"
        url = "https://example.com/ai-news"
        
        result = self.summarizer.summarize_article(title, url)
        
        assert result['title'] == title
        assert result['url'] == url
        assert result['summary'] == "これはAI技術に関する記事の要約です。"
        assert result['summary_status'] == 'success'
        assert result['error'] is None
    
    @patch.object(ArticleSummarizer, '_check_claude_cli_availability')
    def test_summarize_article_claude_unavailable(self, mock_check):
        """Test article summarization when Claude CLI is unavailable"""
        mock_check.return_value = False
        
        result = self.summarizer.summarize_article("Test Title", "https://example.com")
        
        assert result['summary_status'] == 'failed'
        assert result['error'] == 'Claude CLI not available'
        assert result['summary'] == '要約機能は現在利用できません（Claude CLI未設定）'
    
    @patch.object(ArticleSummarizer, '_check_claude_cli_availability')
    @patch.object(ArticleSummarizer, '_fetch_article_content')
    def test_summarize_article_content_fetch_failure(self, mock_fetch, mock_check):
        """Test article summarization when content fetch fails"""
        mock_check.return_value = True
        mock_fetch.return_value = None
        
        result = self.summarizer.summarize_article("Test Title", "https://example.com")
        
        assert result['summary_status'] == 'failed'
        assert result['error'] == 'Failed to fetch article content'
        assert result['summary'] == '記事の内容を取得できませんでした'
    
    @patch.object(ArticleSummarizer, '_check_claude_cli_availability')
    def test_is_available(self, mock_check):
        """Test availability check"""
        mock_check.return_value = True
        assert self.summarizer.is_available() is True
        
        mock_check.return_value = False
        assert self.summarizer.is_available() is False
    
    @patch('time.sleep')
    @patch('time.monotonic')
    def test_rate_limiting(self, mock_monotonic, mock_sleep):
        """Test rate limiting between Claude CLI calls"""
        ArticleSummarizer._last_request_ts = 0.0
        mock_monotonic.side_effect = [1.0, 2.0, 7.0, 12.0]
        
        self.summarizer._throttle_if_needed()
        assert mock_sleep.call_count == 0
        
        self.summarizer._throttle_if_needed()
        assert mock_sleep.call_count == 1
        assert abs(mock_sleep.call_args[0][0] - 4.0) < 0.1
        
        self.summarizer._throttle_if_needed()
        assert mock_sleep.call_count == 1<|MERGE_RESOLUTION|>--- conflicted
+++ resolved
@@ -23,16 +23,12 @@
     def test_check_claude_cli_availability_success(self, mock_run):
         """Test successful Claude CLI availability check"""
         mock_run.return_value = Mock(returncode=0, stdout="Claude CLI v1.0.0")
-<<<<<<< HEAD
-
-=======
-        
+
         self.summarizer._available = None
->>>>>>> 68dc10d8
         result = self.summarizer._check_claude_cli_availability()
 
         assert result is True
-        # Verify subprocess call (env not explicitly passed in feat/test implementation)
+        # Verify subprocess call with explicit env=None (main branch implementation)
         mock_run.assert_called_once_with(
             ["claude", "--version"],
             capture_output=True,
@@ -45,9 +41,11 @@
     def test_check_claude_cli_availability_failure(self, mock_run):
         """Test Claude CLI availability check failure"""
         mock_run.side_effect = FileNotFoundError("claude not found")
-        
+
+        # Clear cache to ensure test isolation
+        self.summarizer._available = None
         result = self.summarizer._check_claude_cli_availability()
-        
+
         assert result is False
     
     @responses.activate
@@ -142,19 +140,14 @@
         result = self.summarizer._call_claude_cli(prompt)
 
         assert result == "これはテスト要約です。AI技術について説明しています。"
-<<<<<<< HEAD
         # Verify subprocess was called with correct parameters
         assert mock_run.called
         call_args = mock_run.call_args
-        # Check timeout matches feat/test implementation (60 seconds)
-        assert call_args[1]['timeout'] == 60
+        # Check timeout is set (value depends on environment variable SUMMARIZATION_TIMEOUT)
+        assert 'timeout' in call_args[1]
+        assert call_args[1]['timeout'] > 0
         assert call_args[1]['capture_output'] is True
         assert call_args[1]['text'] is True
-=======
-        assert mock_run.called
-        call_args = mock_run.call_args
-        assert call_args[1]['timeout'] == 120
->>>>>>> 68dc10d8
     
     @patch('subprocess.run')
     @patch('time.sleep')
@@ -170,12 +163,8 @@
         result = self.summarizer._call_claude_cli(prompt)
 
         assert result is None
-<<<<<<< HEAD
-        # Verify call was made (no retry in feat/test implementation)
-        assert mock_run.called
-=======
+        # Verify retry mechanism (main branch has 3 retry attempts)
         assert mock_run.call_count >= 3
->>>>>>> 68dc10d8
     
     @patch.object(ArticleSummarizer, '_check_claude_cli_availability')
     @patch.object(ArticleSummarizer, '_fetch_article_content')
